"""Miscellaneous functions relating to grids"""

version = '15 December 2021'

# Nexus is a registered trademark of the Halliburton Company

import logging
import resqpy.olio.point_inclusion as pip

log = logging.getLogger(__name__)

import math as maths
import random
import numpy as np

import resqpy.olio.factors as factors
import resqpy.olio.vector_utilities as vec


def infill_block_geometry(extent,
                          depth,
                          thickness,
                          x,
                          y,
                          k_increase_direction = 'down',
                          depth_zero_tolerance = 0.01,
                          x_y_zero_tolerance = 0.01,
                          vertical_cell_overlap_tolerance = 0.01,
                          snap_to_top_and_base = True,
                          nudge = True):
    """Scans logically vertical columns of cells setting depth (& thickness) of inactive cells.

    args:
       extent (numpy integer vector of shape (3,)): corresponds to nk, nj and ni
       depth (3D numpy float array): size matches extent.
        note: Depth values are assumed more positive with increasing depth. Zero values indicate inactive cells
       thickness (3D numpy float array): size matches extent
       x (3D numpy float array): size matches extent
       y (3D numpy float array): size matches extent
       k_increase_direction (string, default 'down'): direction of increasing values. Either 'up' or 'down'
       depth_zero_tolerance (float, optional, default 0.01): maximum value for which the depth is considered zero
       vertical_cell_overlap_tolerance (float, optional, default 0.01): maximum acceptable overlap of cells on input
       snap_to_top_and_base (boolean, optional, default True): when True, causes cells above topmost active and below
        deepest active to be populated with pinched out cells at the top and bottom faces respectively
        nudge (boolean, optional, default True): when True causes the depth of cells with greater k to be moved to
         clean up overlap over pinchouts

    """

    k_dir_sign = __get_k_dir_sign(k_increase_direction = k_increase_direction)

    for j in range(extent[1]):
        for i in range(extent[2]):
            k_top = 0  # NB: 'top' & 'bottom' are misleading if k_increase_direction == 'up'
            k_top, x, y, depth, thickness, whole_column_inactive = __clean_up_tiny_values(
                k = k_top,
                x = x,
                y = y,
                i = i,
                j = j,
                extent = extent,
                depth = depth,
                thickness = thickness,
                depth_zero_tolerance = depth_zero_tolerance,
                x_y_zero_tolerance = x_y_zero_tolerance)
            if whole_column_inactive:
                continue
            x, y, depth = __snap_to_top_and_base(snap_to_top_and_base = snap_to_top_and_base,
                                                 x = x,
                                                 y = y,
                                                 i = i,
                                                 j = j,
                                                 depth = depth,
                                                 thickness = thickness,
                                                 k_top = k_top,
                                                 k_dir_sign = k_dir_sign)
            while True:
                while k_top < extent[0] and abs(depth[k_top, j, i]) > depth_zero_tolerance:  # skip active layers
                    k_top += 1
                k_base = k_top + 1
                k_base, x, y, depth, thickness, _ = __clean_up_tiny_values(k = k_base,
                                                                           x = x,
                                                                           y = y,
                                                                           i = i,
                                                                           j = j,
                                                                           extent = extent,
                                                                           depth = depth,
                                                                           thickness = thickness,
                                                                           depth_zero_tolerance = depth_zero_tolerance,
                                                                           x_y_zero_tolerance = x_y_zero_tolerance)
                if k_base >= extent[0]:  # no deeper active cells found
                    x, y, depth = __snap_to_top_and_base(snap_to_top_and_base = snap_to_top_and_base,
                                                         x = x,
                                                         y = y,
                                                         i = i,
                                                         j = j,
                                                         depth = depth,
                                                         thickness = thickness,
                                                         k_top = k_top,
                                                         k_dir_sign = k_dir_sign,
                                                         k_base_greater_or_equal_to_extent = True)
                    break
                void_cell_count = k_base - k_top
                assert (void_cell_count > 0)
                void_top_depth = depth[k_top - 1, j, i] + (thickness[k_top - 1, j, i] / 2.0) * k_dir_sign
                void_bottom_depth = depth[k_base, j, i] - (thickness[k_base, j, i] / 2.0) * k_dir_sign
                void_top_x = x[k_top - 1, j, i]
                void_top_y = y[k_top - 1, j, i]
                void_interval = k_dir_sign * (void_bottom_depth - void_top_depth)
                void_x_interval = x[k_base, j, i] - void_top_x
                void_y_interval = y[k_base, j, i] - void_top_y
                infill_cell_thickness = void_interval / void_cell_count
                if void_interval < 0.0:  # overlapping cells
                    if -void_interval < vertical_cell_overlap_tolerance:
                        depth, infill_cell_thickness, void_interval = __nudge_overlapping_cells_if_requested(
                            nudge = nudge,
                            i = i,
                            j = j,
                            k_base = k_base,
                            extent = extent,
                            void_interval = void_interval,
                            void_bottom_depth = void_bottom_depth,
                            depth_zero_tolerance = depth_zero_tolerance,
                            k_dir_sign = k_dir_sign)
                    else:
                        log.warning('Cells [%1d, %1d, %1d] and [%1d, %1d, %1d] overlap ...', i + 1, j + 1, k_top, i + 1,
                                    j + 1, k_base + 1)
                        log.warning('Check k_increase_direction and tolerances')
                        log.warning('Skipping rest of i,j column')  # todo: could abort here
                        break
                assert (infill_cell_thickness >= 0.0)
                for void_k in range(void_cell_count):
                    depth[k_top + void_k, j, i] = void_top_depth + (0.5 + void_k) * infill_cell_thickness * k_dir_sign
                    thickness[k_top + void_k, j, i] = infill_cell_thickness
                    x[k_top + void_k, j, i] = void_top_x + (0.5 + void_k) * void_x_interval / void_cell_count
                    y[k_top + void_k, j, i] = void_top_y + (0.5 + void_k) * void_y_interval / void_cell_count
                k_top = k_base


def __get_k_dir_sign(k_increase_direction):
    """ Set whether depth increases with increasingly positive or negative values."""

    if k_increase_direction == 'down':
        k_dir_sign = 1.0
    elif k_increase_direction == 'up':
        k_dir_sign = -1.0
    else:
        assert (False)
    return k_dir_sign


def __clean_up_tiny_values(k, x, y, i, j, extent, depth, thickness, depth_zero_tolerance, x_y_zero_tolerance):
    """ Set x, y, depth and thickness values to zero if values are below tolerances."""

    whole_column_inactive = False
    while k < extent[0] and abs(depth[k, j, i]) <= depth_zero_tolerance:
        depth[k, j, i] = 0.0  # clean up tiny values
        thickness[k, j, i] = 0.0
        if abs(x[k, j, i]) <= x_y_zero_tolerance:
            x[k, j, i] = 0.0
        if abs(y[k, j, i]) <= x_y_zero_tolerance:
            y[k, j, i] = 0.0
        k += 1  # skip topmost inactive batch
    if k >= extent[0]:
        whole_column_inactive = True
    return k, x, y, depth, thickness, whole_column_inactive


def __snap_to_top_and_base(snap_to_top_and_base,
                           x,
                           y,
                           i,
                           j,
                           depth,
                           thickness,
                           k_top,
                           k_dir_sign,
                           k_base_greater_or_equal_to_extent = False):
    """ Cells above topmost active and below deepest active will be populated with pinched out cells at the top and

    bottom faces respectively.
    """
    if k_base_greater_or_equal_to_extent:
        k_top = k_top - 1
        if snap_to_top_and_base:
            snap_depth = depth[k_top, j, i] - k_dir_sign * thickness[k_top, j, i] / 2.0
            snap_x = x[k_top, j, i]
            snap_y = y[k_top, j, i]
            for k_snap in range(k_top):
                depth[k_snap, j, i] = snap_depth
                x[k_snap, j, i] = snap_x
                y[k_snap, j, i] = snap_y
    return x, y, depth


def __nudge_overlapping_cells_if_requested(nudge, i, j, k_base, extent, depth, void_interval, void_bottom_depth,
                                           depth_zero_tolerance, k_dir_sign):
    """ Clean up overlap over pinchouts by moving the depths of cells with greater k."""

    if nudge:
        nudge_count = 0  # debug
        for k_nudge in range(extent[0] - k_base):
            if depth[k_base + k_nudge, j, i] > depth_zero_tolerance:
                depth[k_base + k_nudge, j, i] += -void_interval * k_dir_sign
                nudge_count += 1  # debug
        log.debug('%1d cells nudged in [ i j ] column [%1d, %1d]', nudge_count, i + 1, j + 1)
        void_bottom_depth += -void_interval
    void_interval = 0.0
    infill_cell_thickness = 0.0
    return depth, infill_cell_thickness, void_interval


def resequence_nexus_corp(corner_points, eight_mode = False, undo = False):
    """Reorders corner point data in situ, to handle bizarre nexus orderings."""

    # undo False for corp to internal; undo True for internal to corp; only relevant in eight_mode
    assert (corner_points.ndim == 7)
    extent = np.array(corner_points.shape, dtype = 'int')
    if eight_mode:
        for k in range(extent[0]):
            for j in range(extent[1]):
                for i in range(extent[2]):
                    if undo:
                        xyz = np.zeros((3, 8))
                        c = 0
                        for kp in range(2):
                            for jp in range(2):
                                for ip in range(2):
                                    xyz[:, c] = corner_points[k, j, i, kp, jp, ip, :]
                                    c += 1
                        corner_points[k, j, i] = xyz.reshape((2, 2, 2, 3))
                    else:
                        xyz = corner_points[k, j, i].reshape((3, 8)).copy()
                        c = 0
                        for kp in range(2):
                            for jp in range(2):
                                for ip in range(2):
                                    corner_points[k, j, i, kp, jp, ip, :] = xyz[:, c]
                                    c += 1
    else:  # reversible, so not dependent on undo argument
        jp_slice = corner_points[:, :, :, :, 1, 0, :].copy()
        corner_points[:, :, :, :, 1, 0, :] = corner_points[:, :, :, :, 1, 1, :]
        corner_points[:, :, :, :, 1, 1, :] = jp_slice


def random_cell(corner_points, border = 0.25, max_tries = 20, tolerance = 0.003):
    """Returns a random cell's (k,j,i) tuple for a cell with non-zero lengths on all 3 primary edges."""

    assert (corner_points.ndim == 7)
    assert (border >= 0.0 and border < 0.5)
    assert (max_tries > 0)

    extent = np.array(corner_points.shape, dtype = 'int')
    kji_extent = extent[:3]
    kji_border = np.zeros(3, dtype = 'int')
    kji_upper = np.zeros(3, dtype = 'int')
    for axis in range(3):
        kji_border[axis] = int(float(kji_extent[axis]) * border)
        kji_upper[axis] = kji_extent[axis] - kji_border[axis] - 1
        if kji_upper[axis] < kji_border[axis]:
            kji_upper[axis] = kji_border[axis]

    kji_cell = np.empty(3, dtype = 'int')
    attempt = 0
    while attempt < max_tries:
        attempt += 1
        for axis in range(3):
            if kji_extent[axis] == 1:
                kji_cell[axis] = 0
            else:
                kji_cell[axis] = random.randint(kji_border[axis], kji_upper[axis])
        cell_cp = corner_points[tuple(kji_cell)]
        assert (cell_cp.shape == (2, 2, 2, 3))
        if vec.manhatten_distance(cell_cp[0, 0, 0], cell_cp[1, 0, 0]) < tolerance:
            continue
        if vec.manhatten_distance(cell_cp[0, 0, 0], cell_cp[0, 1, 0]) < tolerance:
            continue
        if vec.manhatten_distance(cell_cp[0, 0, 0], cell_cp[0, 0, 1]) < tolerance:
            continue
        return tuple(kji_cell)

    log.warning('failed to find random voluminous cell')
    return None


def determine_corp_ijk_handedness(corner_points, xyz_is_left_handed = True):
    """Determine true ijk handedness from corner point data in pagoda style 7D array; returns 'right' or 'left'."""

    assert (corner_points.ndim == 7)
    cell_kji = random_cell(corner_points)
    assert (cell_kji is not None)
    log.debug('using cell ijk0 [{}, {}, {}] to determine ijk handedness'.format(cell_kji[2], cell_kji[1], cell_kji[0]))
    cell_cp = corner_points[cell_kji]
    origin = cell_cp[0, 0, 0]
    det = vec.determinant(cell_cp[0, 0, 1] - origin, cell_cp[0, 1, 0] - origin,
                          cell_cp[1, 0, 0] - origin)  # NB. IJK ordering
    if det == 0.0:
        log.warning('indeterminate handedness in cell ijk0 [{}, {}, {}]'.format(cell_kji[2], cell_kji[1], cell_kji[0]))
        return None
    if det > 0.0:
        ijk_is_left_handed = xyz_is_left_handed
    else:
        ijk_is_left_handed = not xyz_is_left_handed
    if ijk_is_left_handed:
        return 'left'
    return 'right'


def determine_corp_extent(corner_points, tolerance = 0.003):
    """Returns extent of grid derived from 7D corner points with all cells temporarily in I."""

    def neighbours(corner_points, sextuple_cell_a_p1, sextuple_cell_a_p2, sextuple_cell_b_p1, sextuple_cell_b_p2,
                   tolerance):
        # allows for reversal of points (or not) in neighbouring cell
        if ((vec.manhatten_distance(corner_points[sextuple_cell_a_p1], corner_points[sextuple_cell_b_p1]) <= tolerance)
                and (vec.manhatten_distance(corner_points[sextuple_cell_a_p2], corner_points[sextuple_cell_b_p2]) <=
                     tolerance)):
            return True
        if ((vec.manhatten_distance(corner_points[sextuple_cell_a_p1], corner_points[sextuple_cell_b_p2]) <= tolerance)
                and (vec.manhatten_distance(corner_points[sextuple_cell_a_p2], corner_points[sextuple_cell_b_p1]) <=
                     tolerance)):
            return True
        return False

    assert (corner_points.ndim == 7 and corner_points.shape[:2] == (1, 1))

    confirmation = 3  # number of identical results needed for each of NI and NJ
    max_failures = 100  # maximum number of failed random cells for each of NI and NJ
    min_cell_length = 10.0 * tolerance
    border = 0.0 if corner_points.shape[2] < 1000 else 0.25

    cell_count = corner_points.shape[2]
    prime_factorization = factors.factorize(cell_count)
    log.debug('cell count is ' + str(cell_count) + '; prime factorization: ' + str(prime_factorization))
    possible_extents = factors.all_factors_from_primes(prime_factorization)
    log.debug('possible extents are: ' + str(possible_extents))

    ni = None
    redundancy = confirmation
    remaining_attempts = max_failures
    while redundancy:
        kji_cell = random_cell(corner_points, border = border, tolerance = min_cell_length)
        found = False
        if kji_cell is not None:
            for e in possible_extents:
                candidate = kji_cell[2] + e
                if candidate >= cell_count:
                    continue
                if neighbours(corner_points, (0, 0, kji_cell[2], 0, 1, 0), (0, 0, kji_cell[2], 0, 1, 1),
                              (0, 0, candidate, 0, 0, 0), (0, 0, candidate, 0, 0, 1), tolerance):
                    if ni is not None and ni != e:
                        log.error('inconsistent NI values of {} and {} determined from corner points'.format(ni, e))
                        return None
                    found = True
                    ni = e
                    redundancy -= 1
                    break
        if not found:
            remaining_attempts -= 1
            if remaining_attempts <= 0:
                log.error('failed to determine NI from corner points (out of tries)')  # could assume NJ = 1 here
                return None

    log.info('NI determined from corner points to be ' + str(ni))

    if ni > 1:
        ni_prime_factors = factors.factorize(ni)
        factors.remove_subset(prime_factorization, ni_prime_factors)
        log.debug('remaining prime factors after accounting for NI are: ' + str(prime_factorization))
        possible_extents = factors.all_factors_from_primes(prime_factorization)
        log.debug('possible extents for NJ & NK are: ' + str(possible_extents))

    nj = None
    redundancy = confirmation
    remaining_attempts = max_failures
    while redundancy:
        kji_cell = random_cell(corner_points)
        found = False
        for e in possible_extents:
            candidate = kji_cell[2] + (e * ni)
            if candidate >= cell_count:
                continue
            if vec.manhatten_distance(corner_points[0, 0, kji_cell[2], 1, 0, 0], corner_points[0, 0, candidate, 0, 0,
                                                                                               0]) <= tolerance:
                if nj is not None and nj != e:
                    log.error('inconsistent NJ values of {} and {} determined from corner points'.format(nj, e))
                    return None
                found = True
                nj = e
                redundancy -= 1
                break
        if not found:
            remaining_attempts -= 1
            if remaining_attempts <= 0:
                log.error(
                    'failed to determine NJ from corner points (out of tries)')  # could assume or check if NK = 1 here
                return None

    log.info('NJ determined from corner points to be ' + str(nj))

    nk, remainder = divmod(cell_count, ni * nj)
    assert (remainder == 0)
    log.info('NK determined from corner points to be ' + str(nk))
    assert (nk in possible_extents)

    return [nk, nj, ni]


def translate_corp(corner_points, x_shift = None, y_shift = None, min_xy = None, preserve_digits = None):
    """Adjusts x and y values of corner points by a constant offset."""

    assert (corner_points.ndim == 7)
    if min_xy is None:
        minimum_xy = 0.0
    else:
        minimum_xy = min_xy
    if x_shift is None:
        x_sub = np.min(corner_points[:, :, :, :, :, :, 0]) - minimum_xy
    else:
        x_sub = -x_shift
    if y_shift is None:
        y_sub = np.min(corner_points[:, :, :, :, :, :, 1]) - minimum_xy
    else:
        y_sub = -y_shift
    if preserve_digits is not None:
        divisor = maths.pow(10.0, preserve_digits)
        x_sub = divisor * maths.floor(x_sub / divisor)
        y_sub = divisor * maths.floor(y_sub / divisor)

    log.info('translating corner points by %3.1f in x and %3.1f in y', -x_sub, -y_sub)
    corner_points[:, :, :, :, :, :, 0] -= x_sub
    corner_points[:, :, :, :, :, :, 1] -= y_sub


def triangles_for_cell_faces(cp):
    """Returns numpy array of shape (3, 2, 4, 3, 3) with axes being kji, -+, triangle within face, triangle corner, xyz.

    args:
       cp (numpy float array of shape (2, 2, 2, 3)): single cell corner point array in pagoda protocol

    returns:
       numpy float array of shape (3, 2, 4, 3, 3) holding triangle corner coordinates for cell faces represented with
       quad triangles

    note:
       resqpy.surface also contains methods for working with cell faces as triangulated sets
    """

    tri = np.empty((3, 2, 4, 3, 3))

    # create face centre points and assign as one vertex in each of 4 trangles for face
    tri[0, :, :, 0] = np.mean(cp, axis = (1, 2)).reshape((2, 1, 3)).repeat(4, axis = 1).reshape(
        (2, 4, 3))  # k face centres
    tri[1, :, :, 0] = np.mean(cp, axis = (0, 2)).reshape((2, 1, 3)).repeat(4, axis = 1).reshape(
        (2, 4, 3))  # j face centres
    tri[2, :, :, 0] = np.mean(cp, axis = (0, 1)).reshape((2, 1, 3)).repeat(4, axis = 1).reshape(
        (2, 4, 3))  # i face centres

    # k faces
    tri[0, :, 0, 1] = cp[:, 0, 0]
    tri[0, :, 0, 2] = cp[:, 0, 1]
    tri[0, :, 1, 1] = cp[:, 0, 1]
    tri[0, :, 1, 2] = cp[:, 1, 1]
    tri[0, :, 2, 1] = cp[:, 1, 1]
    tri[0, :, 2, 2] = cp[:, 1, 0]
    tri[0, :, 3, 1] = cp[:, 1, 0]
    tri[0, :, 3, 2] = cp[:, 0, 0]

    # j faces
    tri[1, :, 0, 1] = cp[0, :, 0]
    tri[1, :, 0, 2] = cp[0, :, 1]
    tri[1, :, 1, 1] = cp[0, :, 1]
    tri[1, :, 1, 2] = cp[1, :, 1]
    tri[1, :, 2, 1] = cp[1, :, 1]
    tri[1, :, 2, 2] = cp[1, :, 0]
    tri[1, :, 3, 1] = cp[1, :, 0]
    tri[1, :, 3, 2] = cp[0, :, 0]

    # i faces
    tri[2, :, 0, 1] = cp[0, 0, :]
    tri[2, :, 0, 2] = cp[0, 1, :]
    tri[2, :, 1, 1] = cp[0, 1, :]
    tri[2, :, 1, 2] = cp[1, 1, :]
    tri[2, :, 2, 1] = cp[1, 1, :]
    tri[2, :, 2, 2] = cp[1, 0, :]
    tri[2, :, 3, 1] = cp[1, 0, :]
    tri[2, :, 3, 2] = cp[0, 0, :]

    return tri


def actual_pillar_shape(pillar_points, tolerance = 0.001):
    """Returns 'curved', 'straight' or 'vertical' for shape of pillar points.

    Args:
        pillar_points: fully defined points array of shape (nk + k_gaps + 1,..., 3).
    """

    assert pillar_points.ndim >= 3 and pillar_points.shape[-1] == 3

    pp = pillar_points.reshape((pillar_points.shape[0], -1, 3))

    from_top = pp - pp[0]
    xy_drift = np.abs(from_top[:, :, 0]) + np.abs(
        from_top[:, :, 1])  # use Manhattan distance as cheap proxy for true distance
    if np.max(xy_drift) <= tolerance:
        return 'vertical'
    if np.max(xy_drift[-1]) <= tolerance:
        return 'curved'  # top & bottom are vertically aligned, so pillar must be curved

    # where z variation is tiny (null pillar), don't interpolate, just treat these pillars as straight
    # elsewhere find drift from vector defined by from_top[-1]
    null_pillar_mask = (abs(from_top[-1, :, 2]) <= tolerance)
    from_top[-1, :, 2] = np.where(null_pillar_mask, tolerance, from_top[-1, :, 2])  # avoid divide by zero issues
    z_fraction = from_top[:, :, 2] / from_top[-1, :, 2]
    xy_drift = from_top[:, :, :2] - z_fraction.reshape((pp.shape[0], pp.shape[1], 1)) * from_top[-1, :, :2].reshape(
        (1, pp.shape[1], 2))
    straight = (np.max(np.sum(np.abs(xy_drift), axis = -1), axis = 0) <= tolerance)
    masked_straight = np.where(null_pillar_mask, True, straight)
    if np.all(masked_straight):
        return 'straight'
    return 'curved'


def columns_to_nearest_split_face(grid):
    """Return an int array of shape (NJ, NI) being number of cells to nearest split edge.

    Uses Manhattan distance.
    """
    if not grid.has_split_coordinate_lines:
        return None

    j_col_faces_split, i_col_faces_split = grid.split_column_faces()
    abutting = np.zeros((grid.nj, grid.ni), dtype = bool)
    abutting[:-1, :] = j_col_faces_split
    abutting[1:, :] = np.logical_or(abutting[1:, :], j_col_faces_split)
    abutting[:, :-1] = np.logical_or(abutting[:, :-1], i_col_faces_split)
    abutting[:, 1:] = np.logical_or(abutting[:, 1:], i_col_faces_split)
    framed = np.full((grid.nj + 2, grid.ni + 2), grid.nj + grid.ni, dtype = int)
    framed[1:-1, 1:-1] = np.where(abutting, 0, grid.nj + grid.ni)

    while True:
        plus_one = framed + 1
        updated = np.minimum(framed[1:-1, 1:-1], plus_one[:-2, 1:-1])
        updated[:] = np.minimum(updated, plus_one[2:, 1:-1])
        updated[:] = np.minimum(updated, plus_one[1:-1, :-2])
        updated[:] = np.minimum(updated, plus_one[1:-1, 2:])
        if np.all(updated == framed[1:-1, 1:-1]):
            break
        framed[1:-1, 1:-1] = updated

    return framed[1:-1, 1:-1]


def left_right_foursome(full_pillar_list, p_index):
    """Returns (2, 2) bool numpy array indicating which columns around a primary pillar are to the right of a line."""

    assert 0 < p_index < len(full_pillar_list) - 1
    here = np.array(full_pillar_list[p_index], dtype = int)
    previous = np.array(full_pillar_list[p_index - 1], dtype = int)
    next = np.array(full_pillar_list[p_index + 1], dtype = int)
    entry = tuple(here - previous)
    exit = tuple(next - here)
    # yapf: disable
    entry_tuples_list = [(0, 1), (0, -1), (1, 0), (-1, 0)]
    exit_tuples_list = [[(-1, 0), (0, 1),  (1, 0)],
                        [(-1, 0), (0, -1), (1, 0)],
                        [(0, -1), (1, 0),  (0, 1)],
                        [(0, -1), (-1, 0), (0, 1)]]
    result_arrays_list = [[np.array([[False, True],  [True,  True]],  dtype = bool),
                           np.array([[False, False], [True,  True]],  dtype = bool),
                           np.array([[False, False], [True,  False]], dtype = bool)],
                          [np.array([[False, True],  [False, False]], dtype = bool),
                           np.array([[True,  True],  [False, False]], dtype = bool),
                           np.array([[True,  True],  [True,  False]], dtype = bool)],
                          [np.array([[True,  False], [False, False]], dtype = bool),
                           np.array([[True,  False], [True,  False]], dtype = bool),
                           np.array([[True,  False], [True,  True]],  dtype = bool)],
                          [np.array([[True,  True],  [False, True]],  dtype = bool),
                           np.array([[False, True],  [False, True]],  dtype = bool),
                           np.array([[False, False], [False, True]],  dtype = bool)]]
    # yapf: enable
    try:
        list_index = entry_tuples_list.index(entry)
    except ValueError:
        log.debug(f'entry pair: {entry}')
        raise Exception('code failure whilst taking entry sides from dubious full pillar list')
<<<<<<< HEAD


##########################################################################################


def find_cell_for_x_sect_xz(x_sect, x, z):
    """Returns the (k0, j0) or (k0, i0) indices of the cell containing point x,z in the cross section.

    arguments:
       x_sect (numpy float array of shape (nk, nj or ni, 2, 2, 2 or 3): the cross section x,z or x,y,z data
       x (float) x-coordinate of point of interest in the cross section space
       z (float): y-coordinate of  point of interest in the cross section space

    note:
       the x_sect data is in the form returned by x_section_corner_points() or split_gap_x_section_points();
       the 2nd of the returned pair is either a J index or I index, whichever was not the axis specified
       when generating the x_sect data; returns (None, None) if point inclusion not detected; if xyz data is
       provided, the y values are ignored; note that the point of interest x,z coordinates are in the space of
       x_sect, so if rotation has occurred, the x value is no longer an easting and is typically picked off a
       cross section plot
    """

    def test_cell(p, x_sect, k0, ji0):
        poly = np.array([
            x_sect[k0, ji0, 0, 0, 0:3:2], x_sect[k0, ji0, 0, 1, 0:3:2], x_sect[k0, ji0, 1, 1, 0:3:2], x_sect[k0, ji0, 1,
                                                                                                             0, 0:3:2]
        ])
        if np.any(np.isnan(poly)):
            return False
        return pip.pip_cn(p, poly)

    assert x_sect.ndim == 5 and x_sect.shape[2] == 2 and x_sect.shape[3] == 2 and 2 <= x_sect.shape[4] <= 3
    n_k = x_sect.shape[0]
    n_j_or_i = x_sect.shape[1]
    tolerance = 1.0e-3

    if x_sect.shape[4] == 3:
        diffs = x_sect[:, :, :, :, 0:3:2].copy()  # x,z points only
    else:
        diffs = x_sect.copy()
    diffs -= np.array((x, z))
    diffs = np.sum(diffs * diffs, axis = -1)  # square of distance of each point from given x,z
    flat_index = np.nanargmin(diffs)
    min_dist_sqr = diffs.flatten()[flat_index]
    cell_flat_k0_ji0, flat_k_ji_p = divmod(flat_index, 4)
    found_k0, found_ji0 = divmod(cell_flat_k0_ji0, n_j_or_i)
    found_kp, found_jip = divmod(flat_k_ji_p, 2)

    found = test_cell((x, z), x_sect, found_k0, found_ji0)
    if found:
        return found_k0, found_ji0
    # check cells below whilst still close to point
    while found_k0 < n_k - 1:
        found_k0 += 1
        if np.nanmin(diffs[found_k0, found_ji0]) > min_dist_sqr + tolerance:
            break
        found = test_cell((x, z), x_sect, found_k0, found_ji0)
        if found:
            return found_k0, found_ji0

    # try neighbouring column (in case of fault or point exactly on face)
    ji_neighbour = 1 if found_jip == 1 else -1
    found_ji0 += ji_neighbour
    if 0 <= found_ji0 < n_j_or_i:
        col_diffs = diffs[:, found_ji0]
        flat_index = np.nanargmin(col_diffs)
        if col_diffs.flatten()[flat_index] <= min_dist_sqr + tolerance:
            found_k0 = flat_index // 4
            found = test_cell((x, z), x_sect, found_k0, found_ji0)
            if found:
                return found_k0, found_ji0
            # check cells below whilst still close to point
            while found_k0 < n_k - 1:
                found_k0 += 1
                if np.nanmin(diffs[found_k0, found_ji0]) > min_dist_sqr + tolerance:
                    break
                found = test_cell((x, z), x_sect, found_k0, found_ji0)
                if found:
                    return found_k0, found_ji0

    return None, None
=======
    try:
        result_array_index = exit_tuples_list[list_index].index(exit)
        result_array = result_arrays_list[list_index][result_array_index]
        return result_array
    except ValueError:
        raise Exception('code failure whilst taking exit sides from dubious full pillar list')
>>>>>>> 8cd1fe1b
<|MERGE_RESOLUTION|>--- conflicted
+++ resolved
@@ -585,10 +585,12 @@
     except ValueError:
         log.debug(f'entry pair: {entry}')
         raise Exception('code failure whilst taking entry sides from dubious full pillar list')
-<<<<<<< HEAD
-
-
-##########################################################################################
+    try:
+        result_array_index = exit_tuples_list[list_index].index(exit)
+        result_array = result_arrays_list[list_index][result_array_index]
+        return result_array
+    except ValueError:
+        raise Exception('code failure whilst taking exit sides from dubious full pillar list')
 
 
 def find_cell_for_x_sect_xz(x_sect, x, z):
@@ -666,12 +668,4 @@
                 if found:
                     return found_k0, found_ji0
 
-    return None, None
-=======
-    try:
-        result_array_index = exit_tuples_list[list_index].index(exit)
-        result_array = result_arrays_list[list_index][result_array_index]
-        return result_array
-    except ValueError:
-        raise Exception('code failure whilst taking exit sides from dubious full pillar list')
->>>>>>> 8cd1fe1b
+    return None, None
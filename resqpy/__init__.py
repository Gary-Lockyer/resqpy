""" RESQML manipulation library

.. autosummary::
    :toctree: _autosummary
    :caption: API Reference
    :template: custom-module-template.rst
    :recursive:

    model
    crs
    derived_model
    fault
    grid
    grid_surface
    lines
    organize
    property
    rq_import
    surface
    time_series
    weights_and_measures
    well
    olio

"""

try:
<<<<<<< HEAD
    # Version dynamically extracted from git tags when package is built
    from .version import version as __version__  # type: ignore
=======
   # Version dynamically extracted from git tags when package is built
   from .version import version as __version__
>>>>>>> 52b491a2

except ImportError:
   __version__ = "0.0.0-version-not-available"<|MERGE_RESOLUTION|>--- conflicted
+++ resolved
@@ -25,13 +25,8 @@
 """
 
 try:
-<<<<<<< HEAD
-    # Version dynamically extracted from git tags when package is built
-    from .version import version as __version__  # type: ignore
-=======
    # Version dynamically extracted from git tags when package is built
-   from .version import version as __version__
->>>>>>> 52b491a2
+   from .version import version as __version__  # type: ignore
 
 except ImportError:
    __version__ = "0.0.0-version-not-available"